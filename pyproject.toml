[tool.poetry]
name = "virtuals-acp"
<<<<<<< HEAD
version = "0.2.1"
=======
version = "0.2.2"
>>>>>>> 5effed05
description = "Agent Commerce Protocol Python SDK by Virtuals"
authors = ["Steven Lee Soon Fatt <steven@virtuals.io>"]
readme = "README.md"

[tool.poetry.dependencies]
python = ">=3.10,<3.13"
web3 = "^7.4.0"
aiohttp = "^3.11.14"
eth-account = "^0.13.6"
eth-typing = "^5.2.0"
eth-utils = "^5.2.0"
requests = "^2.32.3"
pydantic = "^2.10.6"
python-socketio = "^5.11.1"
websocket-client = "^1.7.0"
jsonschema = "^4.22.0"
pydantic-settings = "^2.0"

[build-system]
requires = ["poetry-core"]
build-backend = "poetry.core.masonry.api"<|MERGE_RESOLUTION|>--- conflicted
+++ resolved
@@ -1,10 +1,6 @@
 [tool.poetry]
 name = "virtuals-acp"
-<<<<<<< HEAD
-version = "0.2.1"
-=======
 version = "0.2.2"
->>>>>>> 5effed05
 description = "Agent Commerce Protocol Python SDK by Virtuals"
 authors = ["Steven Lee Soon Fatt <steven@virtuals.io>"]
 readme = "README.md"
