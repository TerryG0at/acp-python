# virtuals_acp/client.py
import json
import signal
import sys
import threading
import time
from datetime import datetime, timezone, timedelta
from typing import List, Optional, Tuple, Union, Dict, Any, Callable

import requests
import socketio
import socketio.client
from eth_account import Account
from eth_account.signers.local import LocalAccount
from web3 import Web3
from web3.middleware import ExtraDataToPOAMiddleware

from virtuals_acp.configs import ACPContractConfig, DEFAULT_CONFIG
from virtuals_acp.contract_manager import _ACPContractManager
from virtuals_acp.exceptions import ACPApiError, ACPError
from virtuals_acp.job import ACPJob
from virtuals_acp.memo import ACPMemo
from virtuals_acp.models import ACPAgentSort, ACPJobPhase, MemoType, IACPAgent
from virtuals_acp.offering import ACPJobOffering


class VirtualsACP:
    def __init__(self,
                 wallet_private_key: str,
                 entity_id: int,
                 agent_wallet_address: Optional[str] = None,
                 config: ACPContractConfig = DEFAULT_CONFIG,
                 on_new_task: Optional[Callable] = None,
                 on_evaluate: Optional[Callable] = None):

        self.config = config
        self.w3 = Web3(Web3.HTTPProvider(config.rpc_url))
        self.entity_id = entity_id

        if config.chain_env == "base-sepolia":
            self.w3.middleware_onion.inject(ExtraDataToPOAMiddleware, layer=0)

        if not self.w3.is_connected():
            raise ConnectionError(f"Failed to connect to RPC URL: {config.rpc_url}")

        self.signer_account: LocalAccount = Account.from_key(wallet_private_key)

        if agent_wallet_address:
            self._agent_wallet_address = Web3.to_checksum_address(agent_wallet_address)
        else:
            self._agent_wallet_address = self.signer_account.address
            # print(f"Warning: agent_wallet_address not provided, defaulting to signer EOA: {self._agent_wallet_address}")

        # Initialize the contract manager here
        self.contract_manager = _ACPContractManager(self.w3, self._agent_wallet_address, entity_id, config,
                                                    wallet_private_key)
        self.acp_api_url = config.acp_api_url

        # Socket.IO setup
        self.on_new_task = on_new_task
        self.on_evaluate = on_evaluate or self._default_on_evaluate
        self.sio = socketio.Client()
        self._setup_socket_handlers()
        self._connect_socket()

    def _default_on_evaluate(self, job: ACPJob) -> Tuple[bool, str]:
        """Default handler for job evaluation events."""
        return True, "Succesful"

    def _on_room_joined(self, data):
        print('Connected to room', data)  # Send acknowledgment back to server
        return True

    def _on_evaluate(self, data):
        print('--------------------------------')
        print(f"Evaluating job {data}")
        print('--------------------------------')
        if self.on_evaluate:
            print(f"Evaluating job {data}")
            try:
                threading.Thread(target=self.handle_evaluate, args=(data,)).start()
                return True
            except Exception as e:
                print(f"Error in onEvaluate handler: {e}")
                return False

    def _on_new_task(self, data):
        if self.on_new_task:
            try:
                threading.Thread(target=self.handle_new_task, args=(data,)).start()
                return True
            except Exception as e:
                print(f"Error in onNewTask handler: {e}")
                return False

    def handle_new_task(self, data) -> None:
        memos = [ACPMemo(
            id=memo["id"],
            type=MemoType(int(memo["memoType"])),
            content=memo["content"],
            next_phase=memo["nextPhase"],
        ) for memo in data["memos"]]

        context = data["context"]
        if isinstance(context, str):
            try:
                context = json.loads(context)
            except json.JSONDecodeError:
                context = None

        job = ACPJob(
            acp_client=self,
            id=data["id"],
            provider_address=data["providerAddress"],
            client_address=data["clientAddress"],
            evaluator_address=data["evaluatorAddress"],
            memos=memos,
            phase=data["phase"],
            price=data["price"],
            context=context
        )
        print(f"Received new task: {job}")
        if self.on_new_task:
            self.on_new_task(job)

    def handle_evaluate(self, data) -> None:
        memos = [ACPMemo(
            id=memo["id"],
            type=MemoType(int(memo["memoType"])),
            content=memo["content"],
            next_phase=memo["nextPhase"],
        ) for memo in data["memos"]]

        context = data["context"]
        if isinstance(context, str):
            try:
                context = json.loads(context)
            except json.JSONDecodeError:
                context = None

        job = ACPJob(
            acp_client=self,
            id=data["id"],
            provider_address=data["providerAddress"],
            client_address=data["clientAddress"],
            evaluator_address=data["evaluatorAddress"],
            memos=memos,
            phase=data["phase"],
            price=data["price"],
            context=context
        )
        print(f"Received evaluate: {job}")
        self.on_evaluate(job)

    def _setup_socket_handlers(self) -> None:
        self.sio.on('roomJoined', self._on_room_joined)
        self.sio.on('onEvaluate', self._on_evaluate)
        self.sio.on('onNewTask', self._on_new_task)

    def _connect_socket(self) -> None:
        """Connect to the socket server with appropriate authentication."""
        auth_data = {}
        if self.on_new_task:
            auth_data['walletAddress'] = self.agent_address

        if self.on_evaluate != self._default_on_evaluate:
            auth_data['evaluatorAddress'] = self.agent_address

        try:
            self.sio.connect(
                self.acp_api_url,
                auth=auth_data,
            )

            def signal_handler(sig, frame):
                self.sio.disconnect()
                sys.exit(0)

            signal.signal(signal.SIGINT, signal_handler)
            signal.signal(signal.SIGTERM, signal_handler)

        except Exception as e:
            print(f"Failed to connect to socket server: {e}")

    def __del__(self):
        """Cleanup when the object is destroyed."""
        if hasattr(self, 'sio') and self.sio is not None:
            self.sio.disconnect()

    @property
    def agent_address(self) -> str:
        return self._agent_wallet_address

    @property
    def signer_address(self) -> str:
        return self.signer_account.address

    def browse_agents(
            self,
            keyword: str,
            cluster: Optional[str] = None,
            sort_by: Optional[List[ACPAgentSort]] = None,
            rerank: Optional[bool] = True,
            top_k: Optional[int] = None,
            graduated: Optional[bool] = None
    ) -> List[IACPAgent]:
        url = f"{self.acp_api_url}/agents?search={keyword}"

<<<<<<< HEAD
        if sortBy and len(sortBy) > 0:
            url += f"&sort={','.join([s.value for s in sortBy])}"
            
        if rerank is True:
            url += f"&rerank={rerank}"
            
=======
        rerank = True if rerank is None else rerank
        top_k = 5 if top_k is None else top_k
        graduated = True if graduated is None else graduated

        if sort_by:
            url += f"&sort={','.join([s.value for s in sort_by])}"

>>>>>>> c604678b
        if top_k:
            url += f"&top_k={top_k}"

        if rerank:
            url += f"&rerank=true"

        if self.agent_address:
            url += f"&filters[walletAddress][$notIn]={self.agent_address}"

        if cluster:
            url += f"&filters[cluster]={cluster}"
<<<<<<< HEAD
        
        # if self.config.chain_env == "base-sepolia":
        #     url += f"&filters[hasGraduated]=false"
        # else:
        #     url += f"&filters[hasGraduated]=true"
=======

        if not graduated:
            url += f"&filters[hasGraduated]=false"
>>>>>>> c604678b

        try:
            response = requests.get(url)
            print("url: ", url)

            response.raise_for_status()
            data = response.json()

            agents_data = data.get("data", [])
            agents = []
            for agent_data in agents_data:
                offerings = [
                    ACPJobOffering(
                        acp_client=self,
                        provider_address=agent_data["walletAddress"],
                        type=off["name"],
                        price=off["price"],
                        requirementSchema=off.get("requirementSchema", None)
                    )
                    for off in agent_data.get("offerings", [])
                ]

                agents.append(IACPAgent(
                    id=agent_data["id"],
                    name=agent_data.get("name"),
                    description=agent_data.get("description"),
                    wallet_address=Web3.to_checksum_address(agent_data["walletAddress"]),
                    offerings=offerings,
                    twitter_handle=agent_data.get("twitterHandle"),
                    metrics=agent_data.get("metrics"),
                    processing_time=agent_data.get("processingTime", "")
                ))
            return agents
        except requests.exceptions.RequestException as e:
            raise ACPApiError(f"Failed to browse agents: {e}")
        except Exception as e:
            raise ACPError(f"An unexpected error occurred while browsing agents: {e}")

    def initiate_job(
            self,
            provider_address: str,
            service_requirement: Union[Dict[str, Any], str],
            amount: float,
            evaluator_address: Optional[str] = None,
            expired_at: Optional[datetime] = None
    ) -> int:
        if expired_at is None:
            expired_at = datetime.now(timezone.utc) + timedelta(days=1)

        eval_addr = Web3.to_checksum_address(evaluator_address) if evaluator_address else self.agent_address

        job_id = None
        retry_count = 3
        retry_delay = 3

        user_op_hash = self.contract_manager.create_job(
            self.agent_address, provider_address, eval_addr, expired_at
        )

        time.sleep(retry_delay)
        for attempt in range(retry_count):
            try:
                response = self.contract_manager.validate_transaction(user_op_hash)

                if response.get("status") == 200:
                    logs = response.get("receipts", [])[0].get("logs", [])
                    contract_logs = next(
                        (log for log in logs if
                         log.get("address", "").lower() == self.contract_manager.config.contract_address.lower()),
                        None
                    )

                    if not contract_logs:
                        raise Exception("Failed to get contract logs")

                    try:
                        job_id = int(Web3.to_int(hexstr=contract_logs.get("data")))
                        break
                    except (ValueError, TypeError, AttributeError):
                        raise Exception("Failed to parse job ID from contract logs")

                # data = response.get("data", {})
                # if not data:
                #     raise Exception("Invalid tx_hash!")

                # if data.get("status") == "retry":
                #     raise Exception("Transaction failed, retrying...")

                # if data.get("status") == "failed":
                #     break

                # if data.get("status") == "success":
                #     job_id = int(data.get("result").get("jobId"))

                # if job_id is not None and job_id != "":
                #     break  

            except Exception as e:
                if (attempt == retry_count - 1):
                    print(f"Error in create_job function: {e}")
                if attempt < retry_count - 1:
                    time.sleep(retry_delay)
                else:
                    raise

        if job_id is None or job_id == "":
            raise Exception("Failed to create job")

        amount_in_wei = self.w3.to_wei(amount, "ether")
        self.contract_manager.set_budget(job_id, amount_in_wei)
        time.sleep(10)

        self.contract_manager.create_memo(
            job_id,
            service_requirement if isinstance(service_requirement, str) else json.dumps(service_requirement),
            MemoType.MESSAGE,
            is_secured=True,
            next_phase=ACPJobPhase.NEGOTIATION
        )
        print(f"Initial memo for job {job_id} created.")

        payload = {
            "jobId": job_id,
            "clientAddress": self.agent_address,
            "providerAddress": provider_address,
            "description": service_requirement,
            "expiredAt": expired_at.astimezone(timezone.utc).isoformat(),
            "evaluatorAddress": evaluator_address
        }

        if amount:
            payload["price"] = amount

        requests.post(
            self.acp_api_url,
            json=payload,
            headers={
                "Accept": "application/json",
                "Content-Type": "application/json",
            }
        )
        return job_id

    def respond_to_job_memo(
            self,
            job_id: int,
            memo_id: int,
            accept: bool,
            reason: Optional[str] = ""
    ) -> str:
        try:
            data = self.contract_manager.sign_memo(memo_id, accept, reason or "")
            tx_hash = data.get('receipts', [])[0].get('txHash')
            if (not accept):
                exit()

            time.sleep(10)

            print(f"Responding to job {job_id} with memo {memo_id} and accept {accept} and reason {reason}")
            self.contract_manager.create_memo(
                job_id,
                f"{reason if reason else f'Job {job_id} accepted.'}",
                MemoType.MESSAGE,
                is_secured=False,
                next_phase=ACPJobPhase.TRANSACTION
            )
            print(f"Responded to job {job_id} with memo {memo_id} and accept {accept} and reason {reason}")
            return tx_hash
        except Exception as e:
            print(f"Error in respond_to_job_memo: {e}")
            raise

    def pay_for_job(
            self,
            job_id: int,
            memo_id: int,
            amount: Union[float, str],
            reason: Optional[str] = ""
    ) -> Dict[str, Any]:

        amount_in_wei = self.w3.to_wei(amount, "ether")
        time.sleep(10)

        self.contract_manager.approve_allowance(amount_in_wei)
        time.sleep(10)

        self.contract_manager.sign_memo(memo_id, True, reason or "")
        time.sleep(10)

        reason = f"{reason if reason else f'Job {job_id} paid.'}"
        print(f"Paid for job {job_id} with memo {memo_id} and amount {amount} and reason {reason}")

        return self.contract_manager.create_memo(
            job_id,
            reason,
            MemoType.MESSAGE,
            is_secured=False,
            next_phase=ACPJobPhase.EVALUATION
        )

    def submit_job_deliverable(
            self,
            job_id: int,
            deliverable_content: str
    ) -> str:

        data = self.contract_manager.create_memo(
            job_id,
            deliverable_content,
            MemoType.OBJECT_URL,
            is_secured=True,
            next_phase=ACPJobPhase.COMPLETED
        )
        tx_hash = data.get('receipts', [])[0].get('txHash')
        # print(f"Deliverable submission tx: {tx_hash} for job {job_id}")
        return tx_hash

    def evaluate_job_delivery(
            self,
            memo_id_of_deliverable: int,
            accept: bool,
            reason: Optional[str] = ""
    ) -> str:

        data = self.contract_manager.sign_memo(memo_id_of_deliverable, accept, reason or "")
        txHash = data.get('receipts', [])[0].get('transactionHash')
        print(f"Evaluation (signMemo) tx: {txHash} for deliverable memo ID {memo_id_of_deliverable} is {accept}")
        return txHash

    def get_active_jobs(self, page: int = 1, pageSize: int = 10) -> List["ACPJob"]:
        url = f"{self.acp_api_url}/jobs/active?pagination[page]={page}&pagination[pageSize]={pageSize}"
        headers = {
            "wallet-address": self.agent_address
        }

        try:
            response = requests.get(url, headers=headers)
            response.raise_for_status()
            data = response.json()

            jobs = []

            for job in data.get("data", []):
                memos = []
                for memo in job.get("memos", []):
                    memos.append(ACPMemo(
                        id=memo.get("id"),
                        type=MemoType(int(memo.get("memoType"))),
                        content=memo.get("content"),
                        next_phase=ACPJobPhase(int(memo.get("nextPhase"))),
                    ))

                context = job.get("context")
                if isinstance(context, str):
                    try:
                        context = json.loads(context)
                    except json.JSONDecodeError:
                        context = None

                jobs.append(ACPJob(
                    acp_client=self,
                    id=job.get("id"),
                    provider_address=job.get("providerAddress"),
                    client_address=job.get("clientAddress"),
                    evaluator_address=job.get("evaluatorAddress"),
                    memos=memos,
                    phase=job.get("phase"),
                    price=job.get("price"),
                    context=context
                ))
            return jobs
        except Exception as e:
            raise ACPApiError(f"Failed to get active jobs: {e}")

    def get_completed_jobs(self, page: int = 1, pageSize: int = 10) -> List["ACPJob"]:
        url = f"{self.acp_api_url}/jobs/completed?pagination[page]={page}&pagination[pageSize]={pageSize}"
        headers = {
            "wallet-address": self.agent_address
        }

        try:
            response = requests.get(url, headers=headers)
            response.raise_for_status()
            data = response.json()
            jobs = []

            for job in data.get("data", []):
                memos = []
                for memo in job.get("memos", []):
                    memos.append(ACPMemo(
                        id=memo.get("id"),
                        type=MemoType(int(memo.get("memoType"))),
                        content=memo.get("content"),
                        next_phase=ACPJobPhase(int(memo.get("nextPhase")))
                    ))

                context = job.get("context")
                if isinstance(context, str):
                    try:
                        context = json.loads(context)
                    except json.JSONDecodeError:
                        context = None

                jobs.append(ACPJob(
                    acp_client=self,
                    id=job.get("id"),
                    provider_address=job.get("providerAddress"),
                    client_address=job.get("clientAddress"),
                    evaluator_address=job.get("evaluatorAddress"),
                    memos=memos,
                    phase=job.get("phase"),
                    price=job.get("price"),
                    context=context
                ))
            return jobs
        except Exception as e:
            raise ACPApiError(f"Failed to get completed jobs: {e}")

    def get_cancelled_jobs(self, page: int = 1, pageSize: int = 10) -> List["ACPJob"]:
        url = f"{self.acp_api_url}/jobs/cancelled?pagination[page]=${page}&pagination[pageSize]=${pageSize}"
        headers = {
            "wallet-address": self.agent_address
        }

        try:
            response = requests.get(url, headers=headers)
            response.raise_for_status()
            data = response.json()
            jobs = []

            for job in data.get("data", []):
                memos = []
                for memo in job.get("memos", []):
                    memos.append(ACPMemo(
                        id=memo.get("id"),
                        type=MemoType(int(memo.get("memoType"))),
                        content=memo.get("content"),
                        next_phase=ACPJobPhase(int(memo.get("nextPhase")))
                    ))

                context = job.get("context")
                if isinstance(context, str):
                    try:
                        context = json.loads(context)
                    except json.JSONDecodeError:
                        context = None

                jobs.append(ACPJob(
                    acp_client=self,
                    id=job.get("id"),
                    provider_address=job.get("providerAddress"),
                    client_address=job.get("clientAddress"),
                    evaluator_address=job.get("evaluatorAddress"),
                    memos=memos,
                    phase=job.get("phase"),
                    price=job.get("price"),
                    context=context
                ))
            return jobs
        except Exception as e:
            raise ACPApiError(f"Failed to get cancelled jobs: {e}")

    def get_job_by_onchain_id(self, onchain_job_id: int) -> "ACPJob":
        url = f"{self.acp_api_url}/jobs/{onchain_job_id}"
        headers = {
            "wallet-address": self.agent_address
        }

        try:
            response = requests.get(url, headers=headers)
            response.raise_for_status()
            data = response.json()

            if data.get("error"):
                raise ACPApiError(data["error"]["message"])

            memos = []
            for memo in data.get("data", {}).get("memos", []):
                memos.append(ACPMemo(
                    id=memo.get("id"),
                    type=MemoType(int(memo.get("memoType"))),
                    content=memo.get("content"),
                    next_phase=ACPJobPhase(int(memo.get("nextPhase")))
                ))

            context = data.get("data", {}).get("context")
            if isinstance(context, str):
                try:
                    context = json.loads(context)
                except json.JSONDecodeError:
                    context = None

            return ACPJob(
                acp_client=self,
                id=data.get("data", {}).get("id"),
                provider_address=data.get("data", {}).get("providerAddress"),
                client_address=data.get("data", {}).get("clientAddress"),
                evaluator_address=data.get("data", {}).get("evaluatorAddress"),
                memos=memos,
                phase=data.get("data", {}).get("phase"),
                price=data.get("data", {}).get("price"),
                context=context
            )
        except Exception as e:
            raise ACPApiError(f"Failed to get job by onchain ID: {e}")

    def get_memo_by_id(self, onchain_job_id: int, memo_id: int) -> 'ACPMemo':
        url = f"{self.acp_api_url}/jobs/{onchain_job_id}/memos/{memo_id}"
        headers = {
            "wallet-address": self.agent_address
        }

        try:
            response = requests.get(url, headers=headers)
            response.raise_for_status()
            data = response.json()

            if data.get("error"):
                raise ACPApiError(data["error"]["message"])

            return ACPMemo(
                id=data.get("data", {}).get("id"),
                type=MemoType(int(data.get("data", {}).get("memoType"))),
                content=data.get("data", {}).get("content"),
                next_phase=ACPJobPhase(int(data.get("data", {}).get("nextPhase")))
            )

        except Exception as e:
            raise ACPApiError(f"Failed to get memo by ID: {e}")

    def get_agent(self, wallet_address: str) -> Optional[IACPAgent]:
        url = f"{self.acp_api_url}/agents?filters[walletAddress]={wallet_address}"

        try:
            response = requests.get(url)
            response.raise_for_status()
            data = response.json()

            agents_data = data.get("data", [])
            if not agents_data:
                return None

            agent_data = agents_data[0]

            offerings = [
                ACPJobOffering(
                    acp_client=self,
                    provider_address=agent_data["walletAddress"],
                    type=off["name"],
                    agent_twitter_handle=agent_data.get("twitterHandle"),
                    price=off["price"],
                    requirementSchema=off.get("requirementSchema", None)
                )
                for off in agent_data.get("offerings", [])
            ]

            return IACPAgent(
                id=agent_data["id"],
                name=agent_data.get("name"),
                description=agent_data.get("description"),
                wallet_address=Web3.to_checksum_address(agent_data["walletAddress"]),
                offerings=offerings,
                twitter_handle=agent_data.get("twitterHandle"),
                metrics=agent_data.get("metrics"),
                processing_time=agent_data.get("processingTime", "")
            )

        except requests.exceptions.RequestException as e:
            raise ACPApiError(f"Failed to get agent: {e}")
        except Exception as e:
            raise ACPError(f"An unexpected error occurred while getting agent: {e}")


# Rebuild the AcpJob model after VirtualsACP is defined
ACPJob.model_rebuild()
ACPMemo.model_rebuild()
ACPJobOffering.model_rebuild()<|MERGE_RESOLUTION|>--- conflicted
+++ resolved
@@ -206,14 +206,6 @@
     ) -> List[IACPAgent]:
         url = f"{self.acp_api_url}/agents?search={keyword}"
 
-<<<<<<< HEAD
-        if sortBy and len(sortBy) > 0:
-            url += f"&sort={','.join([s.value for s in sortBy])}"
-            
-        if rerank is True:
-            url += f"&rerank={rerank}"
-            
-=======
         rerank = True if rerank is None else rerank
         top_k = 5 if top_k is None else top_k
         graduated = True if graduated is None else graduated
@@ -221,7 +213,6 @@
         if sort_by:
             url += f"&sort={','.join([s.value for s in sort_by])}"
 
->>>>>>> c604678b
         if top_k:
             url += f"&top_k={top_k}"
 
@@ -233,22 +224,12 @@
 
         if cluster:
             url += f"&filters[cluster]={cluster}"
-<<<<<<< HEAD
-        
-        # if self.config.chain_env == "base-sepolia":
-        #     url += f"&filters[hasGraduated]=false"
-        # else:
-        #     url += f"&filters[hasGraduated]=true"
-=======
 
         if not graduated:
             url += f"&filters[hasGraduated]=false"
->>>>>>> c604678b
 
         try:
             response = requests.get(url)
-            print("url: ", url)
-
             response.raise_for_status()
             data = response.json()
 
